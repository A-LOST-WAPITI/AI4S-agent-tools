--- conflicted
+++ resolved
@@ -89,14 +89,8 @@
       "start_command": "# SSE mode\ncd servers/ABACUS-tools && python server.py --port <PORT>\n# stdio mode\ncd servers/ABACUS-tools && MCP_TRANSPORT=stdio python server.py",
       "install_command": "cd servers/ABACUS-tools && uv sync",
       "tools": [
-<<<<<<< HEAD
         "abacus_cal_band",
         "abacus_modify_stru",
-=======
-        "abacus_do_relax",
-        "abacus_collect_data",
-        "abacus_modify_input",
->>>>>>> d0fc9a60
         "abacus_dos_run",
         "abacus_modify_stru",
         "abacus_cal_elastic",
@@ -104,7 +98,6 @@
         "abacus_cal_band",
         "abacus_prepare_inputs_from_relax_results",
         "generate_bulk_structure",
-<<<<<<< HEAD
         "abacus_do_relax",
         "run_abacus_onejob",
         "abacus_badercharge_run",
@@ -113,11 +106,6 @@
         "abacus_prepare",
         "abacus_collect_data",
         "abacus_cal_elastic"
-=======
-        "run_abacus_onejob",
-        "generate_deeptb_config",
-        "abacus_badercharge_run"
->>>>>>> d0fc9a60
       ]
     },
     {
@@ -203,7 +191,6 @@
         "optimize_crystal_structure",
         "run_neb",
         "build_surface_slab",
-<<<<<<< HEAD
         "build_surface_adsorbate",
         "calculate_phonon",
         "build_bulk_structure",
@@ -212,18 +199,6 @@
         "calculate_elastic_constants",
         "build_surface_interface",
         "make_supercell_structure"
-=======
-        "calculate_elastic_constants",
-        "build_bulk_structure",
-        "build_molecule_structure",
-        "optimize_crystal_structure",
-        "calculate_phonon",
-        "run_molecular_dynamics",
-        "make_supercell_structure",
-        "build_surface_interface",
-        "run_neb",
-        "build_surface_adsorbate"
->>>>>>> d0fc9a60
       ]
     },
     {
@@ -239,7 +214,6 @@
       "start_command": "# SSE mode\ncd servers/DPCombo && python server.py --port <PORT>\n# stdio mode\ncd servers/DPCombo && MCP_TRANSPORT=stdio python server.py",
       "install_command": "cd servers/DPCombo && uv sync",
       "tools": [
-<<<<<<< HEAD
         "downsample_dataset",
         "filter_outliers",
         "stat_efv",
@@ -249,17 +223,6 @@
         "parse_dpdata",
         "evaluate_error",
         "infer_dp_model"
-=======
-        "infer_dp_model",
-        "filter_outliers",
-        "parse_dpdata",
-        "evaluate_error",
-        "identify_mixedtype",
-        "stat_af",
-        "stat_efv",
-        "train_dp_model",
-        "downsample_dataset"
->>>>>>> d0fc9a60
       ]
     },
     {
@@ -296,121 +259,6 @@
       "install_command": "cd servers/HEA_predict && uv sync"
     },
     {
-<<<<<<< HEAD
-=======
-      "name": "PYSR-Symbolic-Regression",
-      "description": "PYSR-Symbolic-Regression",
-      "author": "@lhhhappy",
-      "category": "physics",
-      "tools": [
-        "symbolic_regression"
-      ],
-      "path": "servers/Symbolic_regression",
-      "transport": [
-        "sse",
-        "stdio"
-      ],
-      "start_command": "# SSE mode\ncd servers/Symbolic_regression && python server.py --port <PORT>\n# stdio mode\ncd servers/Symbolic_regression && MCP_TRANSPORT=stdio python server.py",
-      "install_command": "cd servers/Symbolic_regression && uv sync"
-    },
-    {
-      "name": "StructureGenerateServer",
-      "description": "Generate structures with ASE, CALYPSO, and CrystalFormer",
-      "author": "@A-LOST-WAPITI",
-      "category": "materials",
-      "tools": [
-        "build_surface_slab",
-        "generate_calypso_structures",
-        "build_bulk_structure",
-        "add_cell_for_molecules",
-        "build_molecule_structure",
-        "generate_crystalformer_structures",
-        "make_supercell_structure",
-        "build_surface_interface",
-        "build_surface_adsorbate"
-      ],
-      "path": "servers/structure_generate",
-      "transport": [
-        "sse",
-        "stdio"
-      ],
-      "start_command": "# SSE mode\ncd servers/structure_generate && python server.py --port <PORT>\n# stdio mode\ncd servers/structure_generate && MCP_TRANSPORT=stdio python server.py",
-      "install_command": "cd servers/structure_generate && uv sync"
-    },
-    {
-      "name": "SuperconductorServer",
-      "description": "Superconductor critical temperature prediction",
-      "author": "@liuyuxiang92",
-      "category": "materials",
-      "path": "servers/superconductor",
-      "transport": [
-        "sse",
-        "stdio"
-      ],
-      "start_command": "See README for details",
-      "install_command": "Contact @liuyuxiang92 for access",
-      "tools": [
-        "predict_superconductor_Tc",
-        "generate_calypso_structure",
-        "calculate_enthalpy",
-        "generate_crystalformer_structures"
-      ]
-    },
-    {
-      "name": "ThermoelectricMaterialsServer",
-      "description": "Thermoelectric materials screening with CALYPSO",
-      "author": "@liuyuxiang92",
-      "category": "materials",
-      "path": "servers/thermoelectric",
-      "transport": [
-        "sse",
-        "stdio"
-      ],
-      "start_command": "# SSE mode\ncd servers/thermoelectric && python server.py --port <PORT>\n# stdio mode\ncd servers/thermoelectric && MCP_TRANSPORT=stdio python server.py",
-      "install_command": "cd servers/thermoelectric && uv sync",
-      "tools": [
-        "generate_calypso_structures",
-        "screen_thermoelectric_candidate",
-        "generate_crystalformer_structures",
-        "calculate_enthalpy",
-        "predict_thermoelectric_properties"
-      ]
-    },
-    {
-      "name": "data_analysis",
-      "description": "A simplified tool for data analysis",
-      "author": "@nlz25",
-      "category": "data",
-      "tools": [
-        "analyze_csv_data"
-      ],
-      "path": "servers/data_analysis",
-      "transport": [
-        "sse",
-        "stdio"
-      ],
-      "start_command": "# SSE mode\ncd servers/data_analysis && python server.py --port <PORT>\n# stdio mode\ncd servers/data_analysis && MCP_TRANSPORT=stdio python server.py",
-      "install_command": "cd servers/data_analysis && uv sync"
-    },
-    {
-      "name": "deepmd_docs_rag",
-      "description": "DeepMD documentation RAG server",
-      "author": "@felix5572",
-      "category": "materials",
-      "tools": [
-        "deepmd-docs-workflow",
-        "upload_single_file_to_deepmd_knowledge_base"
-      ],
-      "path": "servers/deepmd_docs_rag",
-      "transport": [
-        "sse",
-        "stdio"
-      ],
-      "start_command": "# SSE mode\ncd servers/deepmd_docs_rag && python server.py --port <PORT>\n# stdio mode\ncd servers/deepmd_docs_rag && MCP_TRANSPORT=stdio python server.py",
-      "install_command": "cd servers/deepmd_docs_rag && uv sync"
-    },
-    {
->>>>>>> d0fc9a60
       "name": "matbench_property_prediction",
       "description": "Predict matbench properties using deep potential models",
       "author": "2043899742@qq.com",
@@ -466,15 +314,9 @@
       "author": "Haoming Yan",
       "category": "data",
       "tools": [
-<<<<<<< HEAD
         "plot_structure_count_vs_time",
         "plot_solar_cell_structure_vs_time",
         "plot_pce_vs_time_from_excel"
-=======
-        "plot_solar_cell_structure_vs_time",
-        "plot_pce_vs_time_from_excel",
-        "plot_structure_count_vs_time"
->>>>>>> d0fc9a60
       ],
       "path": "servers/perovskite_literature_plot",
       "transport": [
