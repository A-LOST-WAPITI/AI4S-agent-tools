{
  "contributors": [
    {
      "author": "@SchrodingersCattt",
      "collections": [
        "CompositionDART",
        "DPACalculatorServer",
        "DPComboServer"
      ],
      "collections_count": 3,
      "tools_count": 21,
      "categories": [
        "materials"
      ]
    },
    {
      "author": "@ahxbcn",
      "collections": [
        "ABACUS"
      ],
      "collections_count": 1,
      "tools_count": 13,
      "categories": [
        "materials"
      ]
    },
    {
      "author": "@A-LOST-WAPITI",
      "collections": [
        "StructureGenerateServer"
      ],
      "collections_count": 1,
      "tools_count": 10,
      "categories": [
        "materials"
      ]
    },
    {
      "author": "@liuyuxiang92",
      "collections": [
        "SuperconductorServer",
        "ThermoelectricMaterialsServer"
      ],
      "collections_count": 2,
      "tools_count": 9,
      "categories": [
        "materials"
      ]
    },
    {
      "author": "@Rasic2",
      "collections": [
        "CatalysisMCP"
      ],
      "collections_count": 1,
      "tools_count": 3,
      "categories": [
        "chemistry"
      ]
    },
    {
      "author": "@lhappy",
      "collections": [
        "dna_sequence_analyzer"
      ],
      "collections_count": 1,
      "tools_count": 3,
      "categories": [
        "biology"
      ]
    },
    {
      "author": "@Junshang Zhang",
      "collections": [
        "HEA_extractTool",
        "HEA_predictTool"
      ],
      "collections_count": 2,
      "tools_count": 3,
      "categories": [
        "machine-learning",
        "research"
      ]
    },
    {
      "author": "@lhhhappy",
      "collections": [
        "PYSR-Symbolic-Regression",
        "paper_search"
      ],
      "collections_count": 2,
      "tools_count": 3,
      "categories": [
        "physics",
        "research"
      ]
    },
    {
      "author": "Haoming Yan",
      "collections": [
        "perovskite_literature_plot"
      ],
      "collections_count": 1,
      "tools_count": 3,
      "categories": [
        "data"
      ]
    },
    {
      "author": "@felix5572",
      "collections": [
        "deepmd_docs_rag"
      ],
      "collections_count": 1,
      "tools_count": 2,
      "categories": [
        "materials"
      ]
    },
    {
      "author": "marvcks",
      "collections": [
        "orca_tools"
      ],
      "collections_count": 1,
      "tools_count": 2,
      "categories": [
        "chemistry"
      ]
    },
    {
      "author": "@PhelanShao",
      "collections": [
        "pubchem"
      ],
      "collections_count": 1,
      "tools_count": 2,
      "categories": [
        "chemistry"
      ]
    },
    {
      "author": "@nlz25",
      "collections": [
        "data_analysis"
      ],
      "collections_count": 1,
      "tools_count": 1,
      "categories": [
        "data"
      ]
    },
    {
      "author": "2043899742@qq.com",
      "collections": [
        "matbench_property_prediction"
      ],
      "collections_count": 1,
      "tools_count": 1,
      "categories": [
        "materials"
      ]
    }
  ],
  "total_contributors": 14,
  "total_collections": 19,
<<<<<<< HEAD
  "total_tools": 75
=======
  "total_tools": 76
>>>>>>> 0235101c
}<|MERGE_RESOLUTION|>--- conflicted
+++ resolved
@@ -164,9 +164,5 @@
   ],
   "total_contributors": 14,
   "total_collections": 19,
-<<<<<<< HEAD
-  "total_tools": 75
-=======
   "total_tools": 76
->>>>>>> 0235101c
 }